--- conflicted
+++ resolved
@@ -39,7 +39,7 @@
     
     quiz_exercises_repository = partial(repo.QuizExercisesRepository, model=modl.QuizExercises)
     
-    documents_repository = partial(repo.DocumentsRepository, model=modl.Documents)
+    recommend_documents_repository = partial(repo.RecommendDocumentsRepository, model=modl.RecommendDocuments)
     def get_user_controller(self, db_session=Depends(db_session_keeper.get_session)):
         return ctrl.UserController(user_repository=self.user_repository(db_session=db_session))
 
@@ -77,7 +77,6 @@
         return ctrl.StudentExercisesController(
             student_exercises_repository=self.student_exercises_repository(db_session=db_session)
         )
-<<<<<<< HEAD
     
     def get_modules_controller(self, db_session=Depends(db_session_keeper.get_session)):
         return ctrl.ModulesController(
@@ -88,10 +87,13 @@
         return ctrl.QuizExercisesController(
             quiz_exercises_repository=self.quiz_exercises_repository(db_session=db_session)
         )
-=======
->>>>>>> e34e6b26
         
     def get_documents_controller(self, db_session=Depends(db_session_keeper.get_session)):
         return ctrl.DocumentsController(
             documents_repository=self.documents_repository(db_session=db_session)
+        )
+    
+    def get_recommenddocuments_controller(self, db_session=Depends(db_session_keeper.get_session)):
+        return ctrl.RecommendDocumentsController(
+            recommend_documents_repository=self.recommend_documents_repository(db_session=db_session)
         )