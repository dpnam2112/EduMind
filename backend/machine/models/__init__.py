from core.db import Base  # noqa: F401, This import is necessary for Alembic to detect the models

from .user import User  # noqa: F401
from .courses import Courses  
from .student_courses import StudentCourses  
from .activities import Activities
from .lessons import Lessons
from .exercises import Exercises
from .student_lessons import StudentLessons
from .student_exercises import StudentExercises
<<<<<<< HEAD
from .documents import Documents
from .modules import Modules
from .quiz_exercises import QuizExercises
=======
from .documents import Documents
>>>>>>> e34e6b26
<|MERGE_RESOLUTION|>--- conflicted
+++ resolved
@@ -8,10 +8,7 @@
 from .exercises import Exercises
 from .student_lessons import StudentLessons
 from .student_exercises import StudentExercises
-<<<<<<< HEAD
 from .documents import Documents
 from .modules import Modules
 from .quiz_exercises import QuizExercises
-=======
-from .documents import Documents
->>>>>>> e34e6b26
+from .recommend_documents import RecommendDocuments