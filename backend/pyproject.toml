--- conflicted
+++ resolved
@@ -38,15 +38,12 @@
 numpy = "1.26.4"
 scikit-learn = "^1.5.2"
 ujson = "^5.10.0"
-<<<<<<< HEAD
 langchain-openai = "^0.2.10"
-=======
 python-dotenv = "^1.0.1"
 uvicorn = "^0.32.1"
 gunicorn = "^23.0.0"
 poetry-plugin-export = "^1.8.0"
 psycopg = "^3.2.3"
->>>>>>> 87b277f4
 
 
 [build-system]
